
.. automodule:: wikidata

   .. toctree::
      :maxdepth: 2

      wikidata/cache
      wikidata/client
      wikidata/commonsmedia
      wikidata/datavalue
      wikidata/entity
<<<<<<< HEAD
      wikidata/multilingual
      wikidata/quantity
=======
      wikidata/globecoordinate
      wikidata/multilingual
>>>>>>> 2249b12c
<|MERGE_RESOLUTION|>--- conflicted
+++ resolved
@@ -9,10 +9,6 @@
       wikidata/commonsmedia
       wikidata/datavalue
       wikidata/entity
-<<<<<<< HEAD
-      wikidata/multilingual
-      wikidata/quantity
-=======
       wikidata/globecoordinate
       wikidata/multilingual
->>>>>>> 2249b12c
+      wikidata/quantity